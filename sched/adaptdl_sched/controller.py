--- conflicted
+++ resolved
@@ -210,33 +210,6 @@
         namespace = job["metadata"]["namespace"]
         name = job["metadata"]["name"]
         patch_status = {}
-<<<<<<< HEAD
-=======
-        if not job.get("status"):
-            # Assuming empty status section means this is a newly created job.
-            JOB_SUBMISSION_COUNT.inc()
-            patch_status = {"phase": "Pending"}
-            # if maxReplicas is provided, it should be >= minReplicas
-            if job["spec"].get("maxReplicas", sys.maxsize) < \
-                    job["spec"].get("minReplicas", 0):
-                patch_status["phase"] = "Failed"
-                patch_status["reason"] = "Invalid"
-                patch_status["message"] = "maxReplicas should be greater " \
-                                          "or equal to minReplicas in the " \
-                                          "job Spec"
-            # Validate pod template using a dry run.
-            template = {
-                "metadata": {"name": name, "namespace": namespace},
-                "template": job["spec"]["template"],
-            }
-            try:
-                await self._core_api.create_namespaced_pod_template(
-                    namespace, template, dry_run="All")
-            except kubernetes.client.rest.ApiException as exc:
-                patch_status["phase"] = "Failed"
-                patch_status["reason"] = "Invalid"
-                patch_status["message"] = json.loads(exc.body).get("message")
->>>>>>> 69560ca0
         # Validate pods for job.
         group_list = []
         replicas_list = []
