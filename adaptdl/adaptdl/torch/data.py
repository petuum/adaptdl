# Copyright 2020 Petuum, Inc. All Rights Reserved.
#
# Licensed under the Apache License, Version 2.0 (the "License");
# you may not use this file except in compliance with the License.
# You may obtain a copy of the License at
#
#      http://www.apache.org/licenses/LICENSE-2.0
#
# Unless required by applicable law or agreed to in writing, software
# distributed under the License is distributed on an "AS IS" BASIS,
# WITHOUT WARRANTIES OR CONDITIONS OF ANY KIND, either express or implied.
# See the License for the specific language governing permissions and
# limitations under the License.


from contextlib import contextmanager
import collections
import logging
import math
import pickle
import torch
from torch.utils.data import DataLoader, Sampler

import adaptdl.checkpoint
import adaptdl.collective
import adaptdl.env
from adaptdl.torch.epoch import current_epoch
from adaptdl.torch._metrics import (
    profile_step_start, profile_step_commit,
    set_batch_size, get_goodput_fn, get_progress)
from adaptdl._signal import get_exit_flag

logging.basicConfig(level=logging.INFO)
LOG = logging.getLogger(__name__)
LOG.setLevel(logging.INFO)


class ElasticSampler(Sampler):
    """
    A PyTorch Sampler which partitions data samples across multiple replicas,
    and supports deterministic continuing across checkpoint-restarts. Shuffling
    is deterministic for each epoch, and :meth:`ElasticSampler.set_epoch`
    should be invoked to obtain different orderings in different epochs.

    Arguments:
        dataset (torch.util.data.Dataset): The dataset to sample from.
        shuffle (bool): Whether the data samples should be shuffled.

    .. automethod:: __iter__
    .. automethod:: __len__
    """
    def __init__(self, dataset, shuffle=True):
        self.dataset = dataset
        self.shuffle = shuffle
        self.num_replicas = adaptdl.env.num_replicas()
        self.rank = adaptdl.env.replica_rank()
        self.epoch = 0
        self.index = 0

    def __iter__(self):
        """
        Iterate through the samples in the dataset, in the order defined for a
        set epoch, starting at a set index. Produces only the indices for the
        local replica.

        Returns: Iterator over data sample indices.
        """
        if self.shuffle:
            # Deterministically shuffle based on epoch.
            g = torch.Generator()
            g.manual_seed(hash((self.epoch, self.index // len(self.dataset))))
            indices = torch.randperm(len(self.dataset), generator=g).tolist()
        else:
            indices = list(range(len(self.dataset)))

        base_index = self.index % len(self.dataset)

        # Subsample.
        local_indices = indices[base_index + self.rank::self.num_replicas]

        # Add extra samples to make it evenly divisible.
        if len(local_indices) < len(self):
            local_indices.append(indices[self.rank])
        assert len(local_indices) == len(self)
        return iter(local_indices)

    def __len__(self):
        """
        The total number of samples to be iterated through, starting at the set
        index, for the local replica.

        Returns (int): Number of samples.
        """
        base_index = self.index % len(self.dataset)
        return math.ceil((len(self.dataset) - base_index) / self.num_replicas)

    def set_epoch(self, epoch, index=0):
        """
        Set the epoch to derive samples from. Optional argument ``index`` can
        be specified to start sampling from a particular index, e.g. after a
        checkpoint-restart.

        Arguments:
            epoch (int): The epoch to sample from.
            index (int): The index to start sampling from.
        """
        self.epoch = epoch
        self.index = index


def current_dataloader():
    """
    Reference to the data loader currently being iterated.

    Returns (AdaptiveDataLoaderHelper): Current data loader.
    """
    return AdaptiveDataLoaderHelper._current


class AdaptiveDataLoaderHelper(object):
    """
    This class provides fine-grained control over adaptive training loops. It
    can be used for building more user-friendly custom data loaders, such as
    :class:`AdaptiveDataLoader`.

    Arguments:
        batch_size (int): The target total batch size across all replicas. The
            actual total batch size may be different due to rounding (each
            replica must have the same local batch size), or being scaled up
            using adaptive batch sizes.
    """

    # Epoch -> the number of dataloader loops completed so far in that epoch,
    # across all AdaptiveDataLoader objects.
    _position = collections.Counter()
    _training = None  # The AdaptiveDataLoader which loads training data.
    _current = None  # The AdaptiveDataLoader which is currently iterating.

    def __init__(self, batch_size=1):
        # Autoscale batch size fields.
        self._max_batch_size = None
        self._local_bsz_bounds = None
        # Create and load state.
        self._state = _AdaptiveDataLoaderState()
        adaptdl.checkpoint.load_state(self._state)
        self.batch_size = batch_size
        self.future_exit = None
        self._gradient_accumulation = False
        self.speedup_threshold = 1.05

    @property
    def current_index(self):
        """
        The total number of data samples processed so far in the current loop.
        Includes the data processed by all replicas. ``None`` if this data
        loader is not currently being iterated.
        """
        if AdaptiveDataLoaderHelper._current is not self:
            return None
        return self._state.current_index

    @current_index.setter
    def current_index(self, index):
        if AdaptiveDataLoaderHelper._current is not self:
            return
        self._state.current_index = index

    @property
    def end_index(self):
        """
        (Optional) Can be used to track the end index of dataset across
         restarts.
        """
        return self._state.end_index

    @end_index.setter
    def end_index(self, index):
        """
        (Optional) Supports mutations of end_index
        """
        self._state.end_index = index

    @property
    def max_batch_size(self):
        """
        The maximum total batch size allowed for adaptive batch size. ``None``
        if adaptive batch size is disabled.
        """
        return self._max_batch_size

    @property
    def local_bsz_bounds(self):
        """
        The local batch size bounds on each replica. A pair of integers,
        (min_local_bsz, max_local_bsz).
        """
        return self._local_bsz_bounds

    @property
    def current_local_bsz(self):
        """
        The current logical local batch size used by the dataloader.
        The batch size returned by the dataloader may be smaller if
        gradient accumulation is used
        """
        return self._state.current_local_bsz

    @property
    def accumulation_steps(self):
        """
        The number of batches returned by the dataloader before a
        step is taken.
        """
        return self._state.accumulation_steps

    @property
    def is_accumulation_step(self):
        """
        True iff the current step is a gradient accumulation step:
        I.e. if the model parameters aren't updated
        """
        return self._is_accumulation_step

    @is_accumulation_step.setter
    def is_accumulation_step(self, value: bool):
        """
        Supports mutation of is_accumulation_step
        """
        self._is_accumulation_step = value

    def train(self):
        """
        Set this data loader to be the one used for training. Only one data
        loader may be used for training.
        """
        if AdaptiveDataLoaderHelper._training is None:
            AdaptiveDataLoaderHelper._training = self
        set_batch_size(self.batch_size, self.max_batch_size,
                       self.local_bsz_bounds, self._gradient_accumulation)

    def autoscale_batch_size(self, max_batch_size, local_bsz_bounds=None,
                             gradient_accumulation=False):
        """
        Enables adaptive batch size. Should be invoked once after the data
        loader object is created.

        Arguments:
            max_batch_size (int): Maximum total batch size allowed.
            local_bsz_bounds (tuple): A pair of (min_local_bsz, max_local_bsz),
                the min and max local batch sizes allowed on each replica.

        Raises:
            ValueError: If any of the provided batch size bounds are invalid.
        """
        if not isinstance(max_batch_size, int) or \
                max_batch_size < self.batch_size:
            raise ValueError("invalid max_batch_size")
        if local_bsz_bounds is not None and (
                local_bsz_bounds[0] is not None and
                local_bsz_bounds[0] > self.batch_size or
                local_bsz_bounds[1] is not None and
                local_bsz_bounds[1] < self.batch_size):
            raise ValueError("invalid local_bsz_bounds")
        self._max_batch_size = max_batch_size
        self._local_bsz_bounds = local_bsz_bounds
        self._gradient_accumulation = gradient_accumulation
        self.train()

    def _sync_local_bsz(self):
        goodput_fn = get_goodput_fn()
        if self.max_batch_size is None or goodput_fn is None:
            # No autoscale batch size, just divide batch size evenly.
<<<<<<< HEAD
            self._current_local_bsz = math.ceil(self.batch_size /
                                                adaptdl.env.num_replicas())
            self._accumulation_steps = 0
        elif self._current_local_bsz is None:
            # if init, use the batch size suggested
            _, atomic_bsz, accum_steps = goodput_fn.optimize(
                adaptdl.env.num_nodes(), adaptdl.env.num_replicas(),
                max_batch_size=self._max_batch_size,
                atomic_bsz_range=self._local_bsz_bounds,
                accumulation=self._gradient_accumulation)
            self._current_local_bsz = atomic_bsz
            self._accumulation_steps = accum_steps
        else:
            # if not first time, we check against the relative speedup
            suggest_goodput, atomic_bsz, accum_steps = goodput_fn.optimize(
                adaptdl.env.num_nodes(), adaptdl.env.num_replicas(),
                max_batch_size=self._max_batch_size,
                atomic_bsz_range=self._local_bsz_bounds,
                accumulation=self._gradient_accumulation)
            # get current goodput
            current_goodput = goodput_fn(
                adaptdl.env.num_nodes(), adaptdl.env.num_replicas(),
                self.current_local_bsz, self.accumulation_steps)
            # use only if speedup is significant
            if suggest_goodput / current_goodput > self.speedup_threshold:
                self._current_local_bsz = atomic_bsz
                self._accumulation_steps = accum_steps

        self._current_local_bsz, self._accumulation_steps = \
            adaptdl.collective.broadcast((self._current_local_bsz,
                                          self._accumulation_steps))
=======
            self._state.current_local_bsz = math.ceil(
                self.batch_size / adaptdl.env.num_replicas())
            self._state.accumulation_steps = 0
        else:
            # Autoscale batch size, compute on rank 0 and broadcast.
            speedup_fn = get_speedup_fn()

            # if init, use the batch size suggested
            if not self._state.current_local_bsz:
                _, (local_bsz, accumulation_steps) = speedup_fn(
                    adaptdl.env.num_nodes(),
                    adaptdl.env.num_replicas(),
                    return_config=True)
                self._state.current_local_bsz = local_bsz
                self._state.accumulation_steps = accumulation_steps

            # if not first time, we check against the relative speedup
            else:
                suggest_speedup, (local_bsz, accumulation_steps) = speedup_fn(
                                   adaptdl.env.num_nodes(),
                                   adaptdl.env.num_replicas(),
                                   return_config=True)
                # get current speedup
                current_speedup = speedup_fn(adaptdl.env.num_nodes(),
                                             adaptdl.env.num_replicas(),
                                             local_bsz=self.current_local_bsz)
                # use only if speedup is significant
                speedup_to_cur = suggest_speedup / current_speedup
                if speedup_to_cur > self.speedup_threshold:
                    self._state.current_local_bsz = local_bsz
                    self._state.accumulation_steps = accumulation_steps

        (self._state.current_local_bsz, self._state.accumulation_steps) = \
            adaptdl.collective.broadcast((self._state.current_local_bsz,
                                          self._state.accumulation_steps))
>>>>>>> 8dbaffff

        self.is_accumulation_step = self._state.accumulation_steps != 0
        return self.current_local_bsz

    @property
    def training(self):
        return self is AdaptiveDataLoaderHelper._training

    @contextmanager
    def profile(self):
        """
        Every iteration of every epoch should be profiled under this context.
        Note that, custom DataLoader writers should make sure that it gets
        called equal number of times on each replica.
        """
        # Synchronize the exit signal so all replicas exit after
        # the same iteration. Do this asynchronously to prevent
        # unnecessary blocking on the network.
        if self.future_exit is not None and self.future_exit.result():
            adaptdl.checkpoint.save_all_states()
            exit(143)  # Standard exit code response to SIGTERM.
        self.future_exit = adaptdl.collective.allreduce_async(
                    get_exit_flag(), lambda a, b: a or b)
        profile_step_start(self.current_local_bsz, self.accumulation_steps)
        yield
        # Don't profile the first batch since it may be slower.
        if self.training and self.current_index > self.current_batch_size:
            profile_step_commit(self.is_accumulation_step)

    @contextmanager
    def context(self):
        """
        All iterators should be iterated under this context. It ensures
        proper cleanup of elastic context at the end of each epoch.
        """
        epoch = current_epoch()
        try:
            if AdaptiveDataLoaderHelper._current is not None:
                raise RuntimeError("overlapping dataloader \
                                    iterations detected")
            AdaptiveDataLoaderHelper._current = self
            yield
        finally:
            self._state.current_index = 0
            self._state.end_index = 0
            self._state.last_position[epoch] = self._position[epoch]
            self._position[epoch] += 1
            AdaptiveDataLoaderHelper._current = None

    @property
    def current_batch_size(self):
        return (self.current_local_bsz * (self.accumulation_steps + 1) *
                adaptdl.env.num_replicas())

    def skipdone(self):
        """
        Should be called just after entering the `_elastic` context to make
        sure that the dataloader loop is not replayed if has already finished
        before a restart.
        """

        epoch = current_epoch()
        position = self._position[epoch]
        if position <= self._state.last_position.get(epoch, -1):
            # Already completed the dataloader loop at the current
            # position, skip this loop and keep replaying the application
            # code.
            LOG.info("skipping %s loop at position %s in epoch %s",
                     self.__class__.__name__, position, epoch)
            self._position[epoch] += 1
            return True
        else:
            return False

    def to_tensorboard(self, writer, global_step, tag_prefix=""):
        """
        Output some useful metrics to TensorBoard.

        Arguments:
            writer (torch.utils.tensorboard.SummaryWriter): ``SummaryWriter``
                object to output metrics to.
            global_step (int): Global step value to record.
            tag_prefix (str): Prefix added to each metric's tag.
        """
        if tag_prefix and not tag_prefix.endswith("/"):
            tag_prefix += "/"
        writer.add_scalar(tag_prefix + "Total_Batch_Size",
                          self.current_batch_size, global_step)
        writer.add_scalar(tag_prefix + "Local_Batch_Size",
                          self.current_local_bsz, global_step)
        writer.add_scalar(tag_prefix + "Accumulation_Steps",
                          self.accumulation_steps, global_step)


class AdaptiveDataLoaderMixin(object):
    """
    This class provides elastic functionality to any custom DataLoader which
    inherits it. It defines a member _elastic of type
    :class:`AdaptiveDataLoaderHelper` which has useful methods and members to
    implement restart-safe, elastic DataLoaders. It also exposes public methods
    which can be used inside training loops directly from
    :class:`AdaptiveDataLoader`.
    """

    def __init__(self, batch_size):
        self._elastic = AdaptiveDataLoaderHelper(batch_size)

    def autoscale_batch_size(self, max_batch_size, local_bsz_bounds=None,
                             gradient_accumulation=False):
        self._elastic.autoscale_batch_size(max_batch_size, local_bsz_bounds,
                                           gradient_accumulation)

    @property
    def current_local_bsz(self):
        if AdaptiveDataLoaderHelper._current is not self._elastic:
            return None
        return self._elastic.current_local_bsz

    @property
    def accumulation_steps(self):
        """
        The number of batches returned by the dataloader before a
        step is taken.
        """
        return self._elastic.accumulation_steps

    @property
    def current_batch_size(self):
        if AdaptiveDataLoaderHelper._current is not self._elastic:
            return None
        return self._elastic.current_batch_size

    def to_tensorboard(self, writer, global_step, tag_prefix=""):
        self._elastic.to_tensorboard(writer, global_step, tag_prefix)
    to_tensorboard.__doc__ = AdaptiveDataLoaderHelper.to_tensorboard.__doc__


class AdaptiveDataLoader(DataLoader, AdaptiveDataLoaderMixin):
    """
    This class is a PyTorch DataLoader that also supports adaptive batch sizes
    and checkpoint-restart elasticity. Applications can typically use objects
    of this class as direct replacements for PyTorch DataLoaders. However, some
    notable differences are:

    1.  The ``batch_size`` argument defines the target total batch size across
        all replicas, rather than the local batch size on each replica.
    2.  Custom ``sampler`` and ``batch_sampler`` are not supported.
    3.  Iterating through the dataloader is only allowed from within an epoch
        loop (see :mod:`adaptdl.torch.epoch`), and only one dataloader loop is
        allowed at any given time.

    Arguments:
        dataset (torch.util.data.Dataset): Dataset from which to load the data.
        batch_size (int): The target total batch size across all replicas. The
            actual total batch size may be different due to rounding (each
            replica must have the same local batch size), or being scaled up
            using adaptive batch sizes.
        shuffle (bool): Whether the data is reshuffled at every epoch.
        **kwargs: Keyword arguments passed to ``torch.util.data.Dataloader``.

    Raises:
        ValueError: If ``sampler`` or ``batch_sampler`` are not ``None``.

    .. automethod:: __iter__
    """
    def __init__(self, dataset, batch_size=1, shuffle=False, **kwargs):
        if kwargs.get("batch_sampler") is not None \
                or kwargs.get("sampler") is not None:
            raise ValueError("AdaptiveDataLoader does not support "
                             "custom 'sampler' or 'batch_sampler'")
        # Custom sampler is incompatible with shuffle=True, so we always set
        # shuffle=False in __init__ and let our own sampler do the shuffling.
        kwargs["sampler"] = ElasticSampler(dataset, shuffle=shuffle)
        super().__init__(dataset, batch_size, shuffle=False, **kwargs)
        AdaptiveDataLoaderMixin.__init__(self, batch_size)

    def __iter__(self):
        """
        Iterate over batches of data. When adaptive batch size is disabled,
        stops after the entire dataset has been processed once in total by all
        replicas. This means if there are K replicas, then this method will
        iterate over ~1/K of the dataset. When adaptive batch size is enabled,
        stops after making enough statistical progress roughly equivalent to
        one pass over the dataset with non-adaptive batch size. In this case,
        the dataset may be processed more than once.

        A checkpoint-restart may be triggered in-between each batch. In this
        case, the current iteration state will be saved and restored after the
        restart, and continue where it left off.
        """
        epoch = current_epoch()
        with self._elastic.context():
            if self._elastic.skipdone():
                return
            done = False
            while not done:
                self.sampler.set_epoch(epoch, index=self._elastic.current_index)  # noqa: E501
                self.batch_sampler.batch_size = self._elastic._sync_local_bsz()
                for idx, batch in enumerate(super().__iter__()):
                    with self._elastic.profile():
                        yield batch
                        # Increment by the number of data samples processed
                        self._elastic.current_index += self.current_batch_size  # noqa: E501
                        if self._elastic.max_batch_size is not None and \
                           get_progress() >= len(self.dataset) * \
                           (epoch + 1) / self.batch_size:
                            done = True
                            break
                if self._elastic.max_batch_size is None:
                    done = True
                self._elastic.current_index -= \
                    self._elastic.current_index % -len(self.dataset)


class _AdaptiveDataLoaderState(adaptdl.checkpoint.State):

    # Assume dataloaders are initialized in the same order in every replica.
    # Keep a map of epoch -> number of dataloaders initialized so far in that
    # epoch, and use that count to construct a unique name for the state.
    init_count = collections.Counter()

    def __init__(self):
        if current_dataloader() is not None:
            raise RuntimeError("dataloader may not be initialized during "
                               "dataloader iteration")
        epoch = current_epoch()
        count = _AdaptiveDataLoaderState.init_count[epoch]
        super().__init__("adaptdl-dataloader-epoch{}-{}".format(epoch, count))
        _AdaptiveDataLoaderState.init_count[epoch] += 1

        self.current_index = 0   # Index within the current dataloader loop.
        self.end_index = 0       # End index of the current DataLoader loop.
        self.last_position = {}  # Epoch -> position of last completed loop.
        self.current_local_bsz = 0
        self.accumulation_steps = 0

    def save(self, fileobj):
        pickle.dump((self.current_index, self.end_index,
                     self.last_position, self.current_local_bsz,
                     self.accumulation_steps), fileobj)

    def load(self, fileobj):
        self.current_index, self.end_index, self.last_position, \
           self.current_local_bsz, self.accumulation_steps = \
           pickle.load(fileobj)<|MERGE_RESOLUTION|>--- conflicted
+++ resolved
@@ -270,7 +270,6 @@
         goodput_fn = get_goodput_fn()
         if self.max_batch_size is None or goodput_fn is None:
             # No autoscale batch size, just divide batch size evenly.
-<<<<<<< HEAD
             self._current_local_bsz = math.ceil(self.batch_size /
                                                 adaptdl.env.num_replicas())
             self._accumulation_steps = 0
@@ -298,48 +297,9 @@
             if suggest_goodput / current_goodput > self.speedup_threshold:
                 self._current_local_bsz = atomic_bsz
                 self._accumulation_steps = accum_steps
-
         self._current_local_bsz, self._accumulation_steps = \
             adaptdl.collective.broadcast((self._current_local_bsz,
                                           self._accumulation_steps))
-=======
-            self._state.current_local_bsz = math.ceil(
-                self.batch_size / adaptdl.env.num_replicas())
-            self._state.accumulation_steps = 0
-        else:
-            # Autoscale batch size, compute on rank 0 and broadcast.
-            speedup_fn = get_speedup_fn()
-
-            # if init, use the batch size suggested
-            if not self._state.current_local_bsz:
-                _, (local_bsz, accumulation_steps) = speedup_fn(
-                    adaptdl.env.num_nodes(),
-                    adaptdl.env.num_replicas(),
-                    return_config=True)
-                self._state.current_local_bsz = local_bsz
-                self._state.accumulation_steps = accumulation_steps
-
-            # if not first time, we check against the relative speedup
-            else:
-                suggest_speedup, (local_bsz, accumulation_steps) = speedup_fn(
-                                   adaptdl.env.num_nodes(),
-                                   adaptdl.env.num_replicas(),
-                                   return_config=True)
-                # get current speedup
-                current_speedup = speedup_fn(adaptdl.env.num_nodes(),
-                                             adaptdl.env.num_replicas(),
-                                             local_bsz=self.current_local_bsz)
-                # use only if speedup is significant
-                speedup_to_cur = suggest_speedup / current_speedup
-                if speedup_to_cur > self.speedup_threshold:
-                    self._state.current_local_bsz = local_bsz
-                    self._state.accumulation_steps = accumulation_steps
-
-        (self._state.current_local_bsz, self._state.accumulation_steps) = \
-            adaptdl.collective.broadcast((self._state.current_local_bsz,
-                                          self._state.accumulation_steps))
->>>>>>> 8dbaffff
-
         self.is_accumulation_step = self._state.accumulation_steps != 0
         return self.current_local_bsz
 
