--- conflicted
+++ resolved
@@ -60,25 +60,14 @@
         self._optimizer = optimizer
         self._optimizer_step = optimizer.step
         self._sum_local_norm = None
-        self._norms_future = None
         self._num_replicas = (num_replicas if num_replicas is not None
                               else torch.distributed.get_world_size())
-        self._num_params = \
-            int(sum(len(pg["params"]) for pg in optimizer.param_groups))
         self._prev_full_grad = None
-        self._norms = None
         self._made_step = False
         self._accumulation_steps = 1
         self._current_accumulation_step = 0
 
         self._optimizer.state.setdefault("adascale", {
-<<<<<<< HEAD
-            # TODO: prev_grad should not be in state, since it is large and
-            # doesn't need to be saved in checkpoints.
-            "prev_grad": None,
-=======
-            "norm": np.zeros(self._num_params),
->>>>>>> b6a69550
             "replicas": 0.0,
 
             # Averages of n and v
@@ -95,12 +84,8 @@
 
         if patch_optimizer:
             self.patch_optimizer()
-<<<<<<< HEAD
 
         self._smoothing = 0.999
-=======
-        self._smoothing = 0.997
->>>>>>> b6a69550
 
     @property
     def _state(self):
@@ -147,7 +132,7 @@
         if accumulation_steps != self._accumulation_steps:
             self._current_accumulation_step = 0
             self._accumulation_steps = int(accumulation_steps)
-            self._norms = None
+            self._sum_local_norm = None
 
     def is_accumulation_step(self):
         return self._current_accumulation_step != self._accumulation_steps - 1
@@ -206,21 +191,13 @@
     def _backward_hook(self, idx, grad):
         # This method should be invoked once for each parameter during the
         # backward pass, before gradients are synchronized between replicas.
-<<<<<<< HEAD
-        if self._num_replicas > 1:
-            if self._sum_local_norm is None:
-                self._sum_local_norm = torch.zeros(
-                    len(self._optimizer.param_groups), device=grad.device)
-            self._sum_local_norm[idx] += grad.pow(2).sum()
-=======
-        if self._norms is None:
-            self._norms = torch.zeros((self._accumulation_steps,
-                                       self._num_params),
-                                      device=grad[0].device)
-        self._norms[self._current_accumulation_step][idx] = \
+        if self._sum_local_norm is None:
+            self._sum_local_norm = torch.zeros(
+                (self._accumulation_steps, len(self._optimizer.param_groups)),
+                device=grad.device)
+        self._sum_local_norm[self._current_accumulation_step][idx] += \
             grad.pow(2).sum()
         grad /= self._accumulation_steps
->>>>>>> b6a69550
         self._final_callback_queued = False
         Variable._execution_engine.queue_callback(self._queue_callback)
 
@@ -241,96 +218,48 @@
         # This method should be invoked once for each backward pass, after
         # gradients have been synchronized between each replica.
         self._final_callback_queued = False
-        if (self.is_accumulation_step()):
+        if self.is_accumulation_step():
             return
         grad = []
-        total_steps = self._accumulation_steps
         for group in self._optimizer.param_groups:
-<<<<<<< HEAD
-            grad.append([p.grad.clone() for p in group["params"]])
-        theta = self._smoothing ** self._scale
-        replicas = self._state['replicas']
-        if replicas > 1:
-            torch.distributed.all_reduce(self._sum_local_norm)
-            if True:  # self._var_future is not None:
-                # self._var_future[0].wait()
-                n = np.array([sum(g.pow(2).sum().item() for g in group)
-                              for group in grad])
-                #var = self._var_future[1].cpu().numpy() / (replicas - 1)
-                var = self._sum_local_norm.cpu().numpy() / (replicas - 1)
-                var -= n * (replicas / (replicas - 1))
-                var *= (self._scale / replicas)
-=======
-            grad.extend([p.grad.detach().clone()
+            grad.append([p.grad.detach().clone()
                          if p.grad is not None else
                          torch.zeros([1], dtype=torch.float64)
                          for p in group["params"]])
 
         theta = self._smoothing ** self._scale
-        has_previous_step = not (self._norms_future is None)
-
-        if has_previous_step:
-            if self._num_replicas > 1:
-                self._norms_future[0].wait()
-            norms_sum, samples = self._norms_future[1]
-            norms = norms_sum.cpu().numpy()
-        if self._num_replicas > 1:
-            norms_sum = torch.sum(self._norms, 0)
-            self._norms_future = (
-                torch.distributed.all_reduce(
-                    norms_sum, async_op=True),
-                (norms_sum,
-                 self._state['replicas'] * total_steps))
-        else:
-            self._norms_future = (
-                None, (torch.sum(self._norms, 0),
-                       self._state['replicas'] * total_steps))
-
-        if has_previous_step:
-            if samples > 1:
-                # DistributedDataParallel averages gradients across replica,
-                # but we also need to average the gradients across the
-                # gradient accumulation steps manually
-                n = _normsq(self._prev_full_grad)
-                var = norms / (samples - 1)
-                var -= n * (samples / (samples - 1))
-                var *= (self._scale / samples)
->>>>>>> b6a69550
-                var = np.maximum(var, 1e-6)
-                norm = n - var / self._scale
-                norm = np.maximum(norm, 0.0)
-                self._update_avg('norm_avg', norm, theta)
-                self._update_avg('var_avg', var, theta)
-<<<<<<< HEAD
-            # self._var_future = (torch.distributed.all_reduce(
-            #     self._sum_local_norm, async_op=True), self._sum_local_norm)
-            self._sum_local_norm = None
-        else:  # Single replica, use difference estimation.
-            prev_grad = self._state['prev_grad']
-            if prev_grad is not None:
-                n = np.array([sum(((g1 + g2) / 2).pow(2).sum().item()
-                                  for g1, g2 in zip(group1, group2))
-                              for group1, group2 in zip(prev_grad, grad)])
-                var = np.array([sum((g1.pow(2).sum() + g2.pow(2).sum()).item()
-                                    for g1, g2 in zip(group1, group2))
-                                for group1, group2 in zip(prev_grad, grad)])
-=======
-            # Single gradient datapoint, use difference estimation.
-            else:
-                prev_grad = self._prev_full_grad
-                n = _normsq([(g1 + g2) / 2 for g1, g2 in zip(prev_grad, grad)])
-                var = np.array([(g1.pow(2).sum() + g2.pow(2).sum()).item()
-                                for g1, g2 in zip(prev_grad, grad)])
->>>>>>> b6a69550
-                var -= 2 * n
-                var *= self._scale
-                var = np.maximum(var, 1e-6)
-                norm = n - var / (2 * self._scale)
-                norm = np.maximum(norm, 0.0)
-                self._update_avg('norm_avg', norm, theta)
-                self._update_avg('var_avg', var, theta)
-        self._norms = None
-        self._prev_full_grad = grad
+
+        num_samples = self._num_replicas * self._sum_local_norm.size(0)
+        # Average local squared-norm samples across replicas.
+        torch.distributed.all_reduce(self._sum_local_norm / self._num_replicas)
+        if num_samples > 1:
+            # Average local squared-norm samples across accumulation steps.
+            local_sqr = self._sum_local_norm.cpu().numpy().mean(axis=0)
+            total_sqr = np.array([sum(param.grad.pow(2).sum().item()
+                                      for param in group["params"])
+                                  for group in self._optimizer.param_groups])
+            grad_sqr = (num_samples * total_sqr - local_sqr) / (num_samples - 1)
+            grad_var = (local_sqr - total_sqr) * self._scale / (num_samples - 1)
+            grad_sqr = np.maximum(grad_sqr, 0.0)
+            grad_var = np.maximum(grad_var, 1e-6)
+            self._update_avg('norm_avg', grad_sqr, theta)
+            self._update_avg('var_avg', grad_var, theta)
+            self._prev_full_grad = None
+        # Single gradient datapoint, use difference estimation.
+        elif self._prev_full_grad is not None:
+            prev_grad = self._prev_full_grad
+            n = _normsq([(g1 + g2) / 2 for g1, g2 in zip(prev_grad, grad)])
+            var = np.array([(g1.pow(2).sum() + g2.pow(2).sum()).item()
+                            for g1, g2 in zip(prev_grad, grad)])
+            var -= 2 * n
+            var *= self._scale
+            var = np.maximum(var, 1e-6)
+            norm = n - var / (2 * self._scale)
+            norm = np.maximum(norm, 0.0)
+            self._update_avg('norm_avg', norm, theta)
+            self._update_avg('var_avg', var, theta)
+            self._prev_full_grad = grad
+        self._sum_local_norm = None
 
     def step(self, *args, **kwargs):
         """
@@ -349,19 +278,10 @@
         self._current_accumulation_step = 0
         self._made_step = True
         initial_lr = [pg["lr"] for pg in self._optimizer.param_groups]
-<<<<<<< HEAD
         for idx, param_group in enumerate(self._optimizer.param_groups):
             grad_sqr = float(self._state["norm_avg"][idx])
             grad_var = float(self._state["var_avg"][idx])
             gain = (grad_var + grad_sqr) / (grad_var / self._scale + grad_sqr)
-=======
-        offset = 0
-        for param_group in self._optimizer.param_groups:
-            size = len(param_group["params"])
-            grad_sqr = self._state["norm_avg"][offset:offset + size].sum()
-            grad_var = self._state["var_avg"][offset:offset + size].sum()
-            gain = (grad_var + grad_sqr) / (grad_var / self.scale + grad_sqr)
->>>>>>> b6a69550
             param_group["lr"] = gain * param_group["lr"]
         self._optimizer_step(*args, **kwargs)
         for lr, param_group in zip(initial_lr, self._optimizer.param_groups):
