# Copyright 2020 Petuum, Inc. All Rights Reserved.
#
# Licensed under the Apache License, Version 2.0 (the "License");
# you may not use this file except in compliance with the License.
# You may obtain a copy of the License at
#
#      http://www.apache.org/licenses/LICENSE-2.0
#
# Unless required by applicable law or agreed to in writing, software
# distributed under the License is distributed on an "AS IS" BASIS,
# WITHOUT WARRANTIES OR CONDITIONS OF ANY KIND, either express or implied.
# See the License for the specific language governing permissions and
# limitations under the License.


import functools
import time
<<<<<<< HEAD
from typing import Type, TypeVar, Union
=======
import warnings
>>>>>>> 21482877

import torch
import torch.cuda
import torch.distributed
from torch.autograd import Variable
from torch.nn.parallel import DistributedDataParallel

import adaptdl.checkpoint
import adaptdl.env
from adaptdl.torch.data import current_dataloader
from adaptdl.torch.scaling_rules import TBDBase
from adaptdl.torch._metrics import profile_sync_time, update_grad_params,\
    update_progress

SR = TypeVar("SR", bound=TBDBase)


class AdaptiveDataParallel(DistributedDataParallel):
    """
    This class extends PyTorch DistributedDataParallel with support for
    adaptive batch sizes and checkpoint-restart elasticity. It automatically
    saves the given model, optimizer, and (optionally) LR scheduler whenever a
    checkpoint is triggered, and restores their states after restart. The
    optimizer is automatically patched with the chosen scaling rule.

    Arguments:
        model (torch.nn.Module): Model to be distributed.
        optimizer (torch.optim.Optimizer): Optimizer used to update the given
            model's parameters, will be patched using subclass of
            :class:`adaptdl.torch.scaling_rules.ScalingRuleBase`.
        scaling_rule (Union[str, Type[TBDBase]]): Scaling rule used to
            patch the given optimizer.
        lr_scheduler (torch.optim.lr_scheduler._LRScheduler): LR scheduler used
            to anneal the learning rate for the given optimizer.
        name (string): Unique name for each instance of this class, needed only
            if multiple instances exist.
    """

    available_scaling_rules = {cls.__name__: cls
                               for cls in TBDBase.subclasses}

    def __init__(self, model, optimizer,
                 lr_scheduler=None, name="adaptdl-dataparallel",
                 scaling_rule: Union[str, Type[SR]] = "AdaScale", **kwargs):
        # Before super call to catch bad scaling_rule early.
        scaling_rule_cls: Type[SR] = self._get_scaling_rule_cls(scaling_rule)
        super().__init__(model, **kwargs)
        self._key = id(self)
        # Register backward hooks on model parameters. Depends on these hooks
        # being invoked before gradients are averaged. This is technically an
        # internal behavior of DistributedDataParallel, but seems to be abused
        # pretty widely so there should be little chance of it changing.
        # https://discuss.pytorch.org/t/59291
        for param in model.parameters():
            param.register_hook(functools.partial(self._backward_hook, param))

<<<<<<< HEAD
        # Setup for the scaling_rule, must be after registering backward hooks
        # because some of them need to register their own backward hooks.
        self.scaling_rule: SR = \
            scaling_rule_cls(optimizer, patch_optimizer=True)
=======
        # Setup for AdaScale, must be after registering backward hooks!
        self.adascale = AdaScale(self, optimizer, patch_optimizer=True)
>>>>>>> 21482877

        self._state = _AdaptiveDataParallelState(model, optimizer,
                                                 lr_scheduler, name)
        adaptdl.checkpoint.load_state(self._state)

        self._sync_start = None

    def _get_scaling_rule_cls(self,
                              scaling_rule: Union[str, Type[SR]]) -> Type[SR]:
        """Get the class object of the scaling rule."""
        err_invalid = f"Invalid scaling rule: {scaling_rule}."
        err_unrecognized = f"Unrecognized scaling rule: {scaling_rule}."
        try:
            if isinstance(scaling_rule, str):
                return self.available_scaling_rules[scaling_rule]
            elif issubclass(scaling_rule, TBDBase):
                return scaling_rule
            else:
                raise ValueError(err_unrecognized)
        except TypeError:
            raise ValueError(err_invalid)
        except KeyError:
            raise ValueError(err_unrecognized)

    def forward(self, *args, **kwargs):
        # Do not do gradient synchronization during gradient accumulation.
        dataloader = current_dataloader()
<<<<<<< HEAD
        accumulation_steps = dataloader.accumulation_steps
        # TODO: move this to the dataloader.__iter__
        self.scaling_rule.set_accumulation_steps(accumulation_steps)
        if self.scaling_rule.is_accumulation_step():
            with super().no_sync():
                dataloader.is_accumulation_step = True
                return super().forward(*args, **kwargs)
        else:
            dataloader.is_accumulation_step = False
            return super().forward(*args, **kwargs)
=======
        if dataloader is not None and dataloader.training:
            self.require_backward_grad_sync = dataloader.is_optim_step()
            accum_scale = (dataloader.current_local_bsz *
                           adaptdl.env.num_replicas() / dataloader.batch_size)
            self.adascale.set_accum_scale(accum_scale)
        return super().forward(*args, **kwargs)
>>>>>>> 21482877

    def _backward_hook(self, param, grad):
        # This method should be invoked once for each parameter during the
        # backward pass, before gradients are synchronized between replicas.
        if grad.device.type.startswith("cuda"):
            self._sync_start = torch.cuda.Event(enable_timing=True)
            self._sync_start.record()
        else:
            self._sync_start = time.time()
        self._final_callback_queued = False
        Variable._execution_engine.queue_callback(self._queue_callback)

    def _queue_callback(self):
        # This method should be invoked after the entire backward pass. We want
        # to make sure self._final_callback is invoked once, only after all
        # gradients have been synchronized between each replica. However, the
        # synchronization code in DistributedDataParallel is also done in a
        # callback, which might not yet be executed. Therefore, we enqueue
        # self._final_callback from this method, which should ensure it is
        # invoked after the gradient synchronization callback.
        if self._final_callback_queued:
            return
        self._final_callback_queued = True
        Variable._execution_engine.queue_callback(self._final_callback)

    def _final_callback(self):
        # This method should be invoked once for each backward pass, after
        # gradients have been synchronized between each replica.
        self._final_callback_queued = False
        # self._sync_start should mark the last time any local gradient
        # from this module was produced. We assume the duration until now was
        # primarily spent waiting for gradient synchronization.
        # TODO: Depends on the internal behavior of DistributedDataParallel,
        #       which might break with future versions of PyTorch. Any better
        #       and well-supported way to measure the synchronization time?
        if isinstance(self._sync_start, torch.cuda.Event):
            sync_end = torch.cuda.Event(enable_timing=True)
            sync_end.record()
            sync_end.synchronize()
            profile_sync_time(self._sync_start.elapsed_time(sync_end) / 1e3)
        else:
            profile_sync_time(time.time() - self._sync_start)

        dataloader = current_dataloader()
        if dataloader is None:
            # Don't allow backpropagation outside of a dataloader loop, because
            # the batch size would be unknown.
            raise RuntimeError("backpropagation outside AdaptiveDataLoader")
        dataloader.train()

        scale = dataloader.current_batch_size / dataloader.batch_size
<<<<<<< HEAD
        self.scaling_rule.set_scale(scale)
        update_progress(self.scaling_rule.get_progress())
        if dataloader.max_batch_size and \
                dataloader.max_batch_size > dataloader.batch_size:
            update_grad_params(self._key,
                               self.scaling_rule.norm_avg(),
                               self.scaling_rule.var_avg())
        self._sync_start = None

    def zero_grad(self, *args, **kwargs):
        if self.scaling_rule.is_accumulation_step():
            return
        else:
            return super().zero_grad(*args, **kwargs)
=======
        self._state.gain = self.adascale.gain(scale)
        adaptdl.torch._metrics.update_progress(self.adascale.get_progress())
        if dataloader.max_batch_size and \
                dataloader.max_batch_size > dataloader.batch_size:
            adaptdl.torch._metrics.update_grad_params(
                self._key, self.adascale.sqr_avg(), self.adascale.var_avg())
        self._sync_start = None

    def zero_grad(self, *args, **kwargs):
        warnings.warn("zero_grad has no effect with AdaptiveDataParallel")
>>>>>>> 21482877

    def to_tensorboard(self, writer, global_step, tag_prefix=""):
        """
        Output some useful metrics to TensorBoard.

        Arguments:
            writer (torch.utils.tensorboard.SummaryWriter): ``SummaryWriter``
                object to output metrics to.
            global_step (int): Global step value to record.
            tag_prefix (str): Prefix added to each metric's tag.
        """
        if tag_prefix and not tag_prefix.endswith("/"):
            tag_prefix += "/"
        writer.add_scalar(tag_prefix + "Gradient_Norm_Sqr",
<<<<<<< HEAD
                          self.norm_avg(), global_step)
        writer.add_scalar(tag_prefix + "Gradient_Variance",
                          self.var_avg(), global_step)
        self.scaling_rule.to_tensorboard(writer, global_step, tag_prefix)
=======
                          self.adascale.sqr_avg(), global_step)
        writer.add_scalar(tag_prefix + "Gradient_Variance",
                          self.adascale.var_avg(), global_step)
        writer.add_scalar(tag_prefix + "Learning_Rate_Factor",
                          self._state.gain, global_step)
>>>>>>> 21482877


class _AdaptiveDataParallelState(adaptdl.checkpoint.State):
    def __init__(self, model, optimizer, lr_scheduler,
                 name="adaptdl-dataparallel"):
        super().__init__(name)
        self.model = model
        self.optimizer = optimizer
        self.lr_scheduler = lr_scheduler
<<<<<<< HEAD
=======
        # TODO: Gain/goodput should be tracked in the metrics module instead.
        self.gain = 1.0
>>>>>>> 21482877

    def save(self, fileobj):
        state_dicts = [self.model.state_dict(), self.optimizer.state_dict()]
        if self.lr_scheduler is not None:
            state_dicts.append(self.lr_scheduler.state_dict())
        torch.save(state_dicts, fileobj)

    def load(self, fileobj):
        state_dicts = torch.load(fileobj)
        self.model.load_state_dict(state_dicts[0])
        self.optimizer.load_state_dict(state_dicts[1])
        if len(state_dicts) > 2:
            self.lr_scheduler.load_state_dict(state_dicts[2])<|MERGE_RESOLUTION|>--- conflicted
+++ resolved
@@ -15,11 +15,8 @@
 
 import functools
 import time
-<<<<<<< HEAD
+import warnings
 from typing import Type, TypeVar, Union
-=======
-import warnings
->>>>>>> 21482877
 
 import torch
 import torch.cuda
@@ -76,15 +73,10 @@
         for param in model.parameters():
             param.register_hook(functools.partial(self._backward_hook, param))
 
-<<<<<<< HEAD
         # Setup for the scaling_rule, must be after registering backward hooks
         # because some of them need to register their own backward hooks.
         self.scaling_rule: SR = \
-            scaling_rule_cls(optimizer, patch_optimizer=True)
-=======
-        # Setup for AdaScale, must be after registering backward hooks!
-        self.adascale = AdaScale(self, optimizer, patch_optimizer=True)
->>>>>>> 21482877
+            scaling_rule_cls(self, optimizer, patch_optimizer=True)
 
         self._state = _AdaptiveDataParallelState(model, optimizer,
                                                  lr_scheduler, name)
@@ -112,25 +104,12 @@
     def forward(self, *args, **kwargs):
         # Do not do gradient synchronization during gradient accumulation.
         dataloader = current_dataloader()
-<<<<<<< HEAD
-        accumulation_steps = dataloader.accumulation_steps
-        # TODO: move this to the dataloader.__iter__
-        self.scaling_rule.set_accumulation_steps(accumulation_steps)
-        if self.scaling_rule.is_accumulation_step():
-            with super().no_sync():
-                dataloader.is_accumulation_step = True
-                return super().forward(*args, **kwargs)
-        else:
-            dataloader.is_accumulation_step = False
-            return super().forward(*args, **kwargs)
-=======
         if dataloader is not None and dataloader.training:
             self.require_backward_grad_sync = dataloader.is_optim_step()
             accum_scale = (dataloader.current_local_bsz *
                            adaptdl.env.num_replicas() / dataloader.batch_size)
-            self.adascale.set_accum_scale(accum_scale)
+            self.scaling_rule.set_accum_scale(accum_scale)
         return super().forward(*args, **kwargs)
->>>>>>> 21482877
 
     def _backward_hook(self, param, grad):
         # This method should be invoked once for each parameter during the
@@ -182,33 +161,23 @@
         dataloader.train()
 
         scale = dataloader.current_batch_size / dataloader.batch_size
-<<<<<<< HEAD
-        self.scaling_rule.set_scale(scale)
+        self._state.gain = self.scaling_rule.gain(scale)
         update_progress(self.scaling_rule.get_progress())
         if dataloader.max_batch_size and \
                 dataloader.max_batch_size > dataloader.batch_size:
-            update_grad_params(self._key,
-                               self.scaling_rule.norm_avg(),
+            update_grad_params(self._key, self.scaling_rule.sqr_avg(),
                                self.scaling_rule.var_avg())
         self._sync_start = None
 
     def zero_grad(self, *args, **kwargs):
-        if self.scaling_rule.is_accumulation_step():
-            return
-        else:
-            return super().zero_grad(*args, **kwargs)
-=======
-        self._state.gain = self.adascale.gain(scale)
-        adaptdl.torch._metrics.update_progress(self.adascale.get_progress())
-        if dataloader.max_batch_size and \
-                dataloader.max_batch_size > dataloader.batch_size:
-            adaptdl.torch._metrics.update_grad_params(
-                self._key, self.adascale.sqr_avg(), self.adascale.var_avg())
-        self._sync_start = None
-
-    def zero_grad(self, *args, **kwargs):
         warnings.warn("zero_grad has no effect with AdaptiveDataParallel")
->>>>>>> 21482877
+
+    @property
+    def gain(self):  # TODO: should be tracked in the metrics module instead.
+        """
+        Current estimate of the AdaScale gain (r_t) value.
+        """
+        return self._state.gain
 
     def to_tensorboard(self, writer, global_step, tag_prefix=""):
         """
@@ -223,18 +192,10 @@
         if tag_prefix and not tag_prefix.endswith("/"):
             tag_prefix += "/"
         writer.add_scalar(tag_prefix + "Gradient_Norm_Sqr",
-<<<<<<< HEAD
-                          self.norm_avg(), global_step)
+                          self.scaling_rule.sqr_avg(), global_step)
         writer.add_scalar(tag_prefix + "Gradient_Variance",
-                          self.var_avg(), global_step)
+                          self.scaling_rule.var_avg(), global_step)
         self.scaling_rule.to_tensorboard(writer, global_step, tag_prefix)
-=======
-                          self.adascale.sqr_avg(), global_step)
-        writer.add_scalar(tag_prefix + "Gradient_Variance",
-                          self.adascale.var_avg(), global_step)
-        writer.add_scalar(tag_prefix + "Learning_Rate_Factor",
-                          self._state.gain, global_step)
->>>>>>> 21482877
 
 
 class _AdaptiveDataParallelState(adaptdl.checkpoint.State):
@@ -244,20 +205,17 @@
         self.model = model
         self.optimizer = optimizer
         self.lr_scheduler = lr_scheduler
-<<<<<<< HEAD
-=======
         # TODO: Gain/goodput should be tracked in the metrics module instead.
         self.gain = 1.0
->>>>>>> 21482877
 
     def save(self, fileobj):
         state_dicts = [self.model.state_dict(), self.optimizer.state_dict()]
         if self.lr_scheduler is not None:
             state_dicts.append(self.lr_scheduler.state_dict())
-        torch.save(state_dicts, fileobj)
+        torch.save((state_dicts, self.gain), fileobj)
 
     def load(self, fileobj):
-        state_dicts = torch.load(fileobj)
+        state_dicts, self.gain = torch.load(fileobj)
         self.model.load_state_dict(state_dicts[0])
         self.optimizer.load_state_dict(state_dicts[1])
         if len(state_dicts) > 2:
