--- conflicted
+++ resolved
@@ -14,13 +14,11 @@
 
 
 import numpy as np
+import pytest
 import torch
-<<<<<<< HEAD
 
-from unittest.mock import MagicMock
+from unittest.mock import Mock
 
-=======
->>>>>>> 78c69cc9
 import adaptdl.torch.adascale as adascale
 
 
@@ -28,8 +26,7 @@
     params = [torch.tensor([[1., -1.], [2., 3.]], requires_grad=True),
               torch.tensor([[2., 3.]], requires_grad=True)]
     sgd = torch.optim.SGD(params, lr=0.1)
-    adp = MagicMock()
-    adp.require_backward_grad_sync = True
+    adp = Mock(require_backward_grad_sync=True)
     obj = adascale.AdaScale(adp, sgd, accum_scale=1.0, num_replicas=1)
     assert(obj._accum_scale == 1.0)
     obj._num_replicas = 8
@@ -59,36 +56,21 @@
     params_t = torch.Tensor([1.0, 1.5])
 
     params = torch.autograd.Variable(params_t, requires_grad=True)
-<<<<<<< HEAD
-    sgd = torch.optim.SGD([params], lr=0.001)
-    schedule = torch.optim.lr_scheduler.MultiStepLR(sgd, [1000])
-    adp = MagicMock()
-    adp.require_backward_grad_sync = True
+    sgd = torch.optim.SGD([params], lr=LR)
+    schedule = torch.optim.lr_scheduler.MultiStepLR(sgd, STEP_SCHEDULE)
+    adp = Mock(require_backward_grad_sync=True)
     adascale.AdaScale(adp, sgd, accum_scale=1.0, num_replicas=1,
                       patch_optimizer=True)
     for i in range(100000):
-=======
-    sgd = torch.optim.SGD([params], lr=LR)
-    schedule = torch.optim.lr_scheduler.MultiStepLR(sgd, STEP_SCHEDULE)
-    obj = adascale.AdaScale(sgd, scale=1.0, num_replicas=1,
-                            patch_optimizer=True)
-    i = 0.0
-    while i < 100000 and not params.allclose(torch.tensor([1.0, 1.0]),
-                                             atol=ATOL):
->>>>>>> 78c69cc9
         sgd.zero_grad()
         loss = rosenbrock(params)
         loss.backward()
         sgd.step()
         schedule.step()
-<<<<<<< HEAD
-        if params.allclose(torch.tensor([1.0, 1.0]), atol=0.01):
+        if params.allclose(torch.tensor([1.0, 1.0]), atol=ATOL):
             break
     else:
-        assert False, params
-=======
-    assert(params.allclose(torch.tensor([1.0, 1.0]), atol=ATOL))
->>>>>>> 78c69cc9
+        pytest.fail(f"Did not converge: {params}")
 
 
 def test_optimization_2():
@@ -101,37 +83,21 @@
     params_t = torch.Tensor([1.0, 1.5])
 
     params = torch.autograd.Variable(params_t, requires_grad=True)
-<<<<<<< HEAD
-    sgd = torch.optim.SGD([params], lr=0.001)
-    schedule = torch.optim.lr_scheduler.MultiStepLR(sgd, [1000])
-    adp = MagicMock()
-    adp.require_backward_grad_sync = True
+    sgd = torch.optim.SGD([params], lr=LR)
+    schedule = torch.optim.lr_scheduler.MultiStepLR(sgd, STEP_SCHEDULE)
+    adp = Mock(require_backward_grad_sync=True)
     adascale.AdaScale(adp, sgd, accum_scale=1.0, num_replicas=1,
                       patch_optimizer=True)
     for i in range(100000):
-=======
-    sgd = torch.optim.SGD([params], lr=LR)
-    schedule = torch.optim.lr_scheduler.MultiStepLR(sgd, STEP_SCHEDULE)
-    obj = adascale.AdaScale(sgd, scale=2.0, num_replicas=1,
-                            patch_optimizer=True)
-    i = 0.0
-    while i < 100000 and not params.allclose(torch.tensor([1.0, 1.0]),
-                                             atol=ATOL):
->>>>>>> 78c69cc9
         sgd.zero_grad()
-        loss = sum([rosenbrock_noisy(params) for i in range(2)])/2.0
+        loss = sum([rosenbrock_noisy(params) for i in range(2)]) / 2.0
         loss.backward()
         sgd.step()
         schedule.step()
-<<<<<<< HEAD
-        if params.allclose(torch.tensor([1.0, 1.0]), atol=0.01):
+        if params.allclose(torch.tensor([1.0, 1.0]), atol=ATOL):
             break
     else:
-        assert False, params
-=======
-    print(params)
-    assert(params.allclose(torch.tensor([1.0, 1.0]), atol=ATOL)), str(params)
->>>>>>> 78c69cc9
+        pytest.fail(f"Did not converge: {params}")
 
 
 def test_optimization_3():
@@ -144,45 +110,23 @@
         {"params": [torch.autograd.Variable(torch.Tensor([1.5]),
                                             requires_grad=True)]}]
 
-<<<<<<< HEAD
-    sgd = torch.optim.SGD(params_t, lr=0.001)
-    schedule = torch.optim.lr_scheduler.MultiStepLR(sgd, [1000])
-    adp = MagicMock()
-    adp.require_backward_grad_sync = True
+    sgd = torch.optim.SGD(params_t, lr=LR)
+    schedule = torch.optim.lr_scheduler.MultiStepLR(sgd, STEP_SCHEDULE)
+    adp = Mock(require_backward_grad_sync=True)
     adascale.AdaScale(adp, sgd, accum_scale=1.0, num_replicas=1,
                       patch_optimizer=True)
     for i in range(100000):
-=======
-    sgd = torch.optim.SGD(params_t, lr=LR)
-    schedule = torch.optim.lr_scheduler.MultiStepLR(sgd, STEP_SCHEDULE)
-    obj = adascale.AdaScale(sgd, scale=1.0, num_replicas=1,
-                            patch_optimizer=True)
-    i = 0.0
-    while (i < 100000 and
-           not (params_t[0]['params'][0].allclose(torch.tensor([1.0]),
-                                                  atol=ATOL)
-                and params_t[1]['params'][0].allclose(torch.tensor([1.0]),
-                                                      atol=ATOL))):
->>>>>>> 78c69cc9
         sgd.zero_grad()
         loss = rosenbrock(params_t[0]['params'][0], params_t[1]['params'][0])
         loss.backward()
         sgd.step()
         schedule.step()
-<<<<<<< HEAD
-        if params_t[0]['params'][0].allclose(torch.tensor([1.0]), atol=0.01) \
+        if params_t[0]['params'][0].allclose(torch.tensor([1.0]), atol=ATOL) \
                 and params_t[1]['params'][0].allclose(torch.tensor([1.0]),
-                                                      atol=0.01):
+                                                      atol=ATOL):
             break
     else:
-        assert False, params_t
-=======
-    print(params_t)
-    assert(params_t[0]['params'][0].allclose(torch.tensor([1.0]),
-                                             atol=ATOL)
-           and params_t[1]['params'][0].allclose(torch.tensor([1.0]),
-                                                 atol=ATOL))
->>>>>>> 78c69cc9
+        pytest.fail(f"Did not converge: {params_t}")
 
 
 def test_gradient_accumulation_optimization_1():
@@ -194,43 +138,23 @@
     params_t = torch.Tensor([1.0, 1.5])
 
     params = torch.autograd.Variable(params_t, requires_grad=True)
-<<<<<<< HEAD
-    sgd = torch.optim.SGD([params], lr=0.001)
-    schedule = torch.optim.lr_scheduler.MultiStepLR(sgd, [1000])
-    adp = MagicMock()
+    sgd = torch.optim.SGD([params], lr=LR)
+    schedule = torch.optim.lr_scheduler.MultiStepLR(sgd, STEP_SCHEDULE)
+    adp = Mock(require_backward_grad_sync=False)
     adascale.AdaScale(adp, sgd, accum_scale=1.0, num_replicas=1,
                       patch_optimizer=True)
-    for i in range(1000000):
-        adp.require_backward_grad_sync = i % 6 == 5
-=======
-    sgd = torch.optim.SGD([params], lr=LR)
-    schedule = torch.optim.lr_scheduler.MultiStepLR(sgd, STEP_SCHEDULE)
-    obj = adascale.AdaScale(sgd, scale=2.0, num_replicas=1,
-                            patch_optimizer=True)
-    obj.set_accumulation_steps(2)
-    i = 0.0
-    j = 0
-    while i < 100000 and not params.allclose(torch.tensor([1.0, 1.0]),
-                                             atol=10*ATOL):
->>>>>>> 78c69cc9
+    for i in range(100000):
+        adp.require_backward_grad_sync = i % 2 == 1
         sgd.zero_grad()
         loss = rosenbrock(params)
         loss.backward()
         sgd.step()
-<<<<<<< HEAD
         if adp.require_backward_grad_sync:
             schedule.step()
-        if params.allclose(torch.tensor([1.0, 1.0]), atol=0.01):
+        if params.allclose(torch.tensor([1.0, 1.0]), atol=10 * ATOL):
             break
     else:
-        assert False, params
-=======
-        i += obj.get_progress()
-        j += 1
-        if j % 2 == 0:
-            schedule.step()
-    assert(params.allclose(torch.tensor([1.0, 1.0]), atol=10*ATOL))
->>>>>>> 78c69cc9
+        pytest.fail(f"Did not converge: {params}")
 
 
 def test_gradient_accumulation_optimization_2():
@@ -243,40 +167,20 @@
     params_t = torch.Tensor([1.0, 1.5])
 
     params = torch.autograd.Variable(params_t, requires_grad=True)
-<<<<<<< HEAD
-    sgd = torch.optim.SGD([params], lr=0.001)
-    schedule = torch.optim.lr_scheduler.MultiStepLR(sgd, [1000])
-    adp = MagicMock()
+    sgd = torch.optim.SGD([params], lr=LR)
+    schedule = torch.optim.lr_scheduler.MultiStepLR(sgd, STEP_SCHEDULE)
+    adp = Mock(require_backward_grad_sync=False)
     adascale.AdaScale(adp, sgd, accum_scale=1.0, num_replicas=1,
                       patch_optimizer=True)
     for i in range(1000000):
-        adp.require_backward_grad_sync = i % 6 == 5
-=======
-    sgd = torch.optim.SGD([params], lr=LR)
-    schedule = torch.optim.lr_scheduler.MultiStepLR(sgd, STEP_SCHEDULE)
-    obj = adascale.AdaScale(sgd, scale=2.0, num_replicas=1,
-                            patch_optimizer=True)
-    obj.set_accumulation_steps(2)
-    i = 0.0
-    j = 0
-    while i < 100000 and not params.allclose(torch.tensor([1.0, 1.0]),
-                                             atol=ATOL):
->>>>>>> 78c69cc9
+        adp.require_backward_grad_sync = i % 2 == 1
         sgd.zero_grad()
         loss = rosenbrock_noisy(params)
         loss.backward()
         sgd.step()
-<<<<<<< HEAD
         if adp.require_backward_grad_sync:
             schedule.step()
-        if params.allclose(torch.tensor([1.0, 1.0]), atol=0.01):
+        if params.allclose(torch.tensor([1.0, 1.0]), atol=ATOL):
             break
     else:
-        assert False, params
-=======
-        i += obj.get_progress()
-        j += 1
-        if j % 2 == 0:
-            schedule.step()
-    assert(params.allclose(torch.tensor([1.0, 1.0]), atol=ATOL))
->>>>>>> 78c69cc9
+        pytest.fail(f"Did not converge: {params}")